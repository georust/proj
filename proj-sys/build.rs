use flate2::read::GzDecoder;
use std::env;
use std::fs::File;
use std::path::PathBuf;
use tar::Archive;

const MINIMUM_PROJ_VERSION: &str = "9.4.0";

#[cfg(feature = "nobuild")]
fn main() {} // Skip the build script on docs.rs

#[cfg(not(feature = "nobuild"))]
fn main() -> Result<(), Box<dyn std::error::Error>> {
    let include_path = if cfg!(feature = "bundled_proj") {
        eprintln!("feature flags specified source build");
        build_from_source()?
    } else {
        pkg_config::Config::new()
        .atleast_version(MINIMUM_PROJ_VERSION)
        .probe("proj")
        .map(|pk| {
            eprintln!("found acceptable libproj already installed at: {:?}", pk.link_paths[0]);
            if cfg!(feature = "network") {
                // Generally, system proj installations have been built with tiff support
                // allowing for network grid interaction. If this proves to be untrue
                // could we try to determine some kind of runtime check and fall back
                // to building from source?
                eprintln!("assuming existing system libproj installation has network (tiff) support");
            }
            if let Ok(val) = &env::var("_PROJ_SYS_TEST_EXPECT_BUILD_FROM_SRC") {
                if val != "0" {
                    panic!("for testing purposes: existing package was found, but should not have been");
                }
            }

            // Tell cargo to tell rustc to link the system proj
            // shared library.
            println!("cargo:rustc-link-search=native={:?}", pk.link_paths[0]);
            println!("cargo:rustc-link-lib=proj");

            pk.include_paths[0].clone()
        })
        .or_else(|err| {
            eprintln!("pkg-config unable to find existing libproj installation: {err}");
            build_from_source()
        })?
    };

    // The bindgen::Builder is the main entry point
    // to bindgen, and lets you build up options for
    // the resulting bindings.
    let bindings = bindgen::Builder::default()
        .clang_arg(format!("-I{}", include_path.to_string_lossy()))
        .trust_clang_mangling(false)
        .size_t_is_usize(true)
        .blocklist_type("max_align_t")
        // The input header we would like to generate
        // bindings for.
        .header("wrapper.h")
        // Finish the builder and generate the bindings.
        .generate()
        // Unwrap the Result and panic on failure.
        .expect("Unable to generate bindings");

    // Write the bindings to the $OUT_DIR/bindings.rs file.
    let out_path = PathBuf::from(env::var("OUT_DIR").unwrap());
    bindings.write_to_file(out_path.join("bindings.rs"))?;

    Ok(())
}

// returns the path of "include" for the built proj
fn build_from_source() -> Result<std::path::PathBuf, Box<dyn std::error::Error>> {
    eprintln!("building libproj from source");
    println!("cargo:rustc-cfg=bundled_build");
    if let Ok(val) = &env::var("_PROJ_SYS_TEST_EXPECT_BUILD_FROM_SRC") {
        if val == "0" {
            panic!(
                "for testing purposes: package was building from source but should not have been"
            );
        }
    }

<<<<<<< HEAD
    let path = "PROJSRC/proj-9.3.1.tar.gz";
=======
    // NOTE: The PROJ build expects Sqlite3 to be present on the system.
    let path = "PROJSRC/proj-9.4.0.tar.gz";
>>>>>>> e676828a
    let out_path = PathBuf::from(env::var("OUT_DIR").unwrap());
    let tar_gz = File::open(path)?;
    let tar = GzDecoder::new(tar_gz);
    let mut archive = Archive::new(tar);
    archive.unpack("PROJSRC/proj")?;
    let mut config = cmake::Config::new("PROJSRC/proj/proj-9.4.0");
    config.define("BUILD_SHARED_LIBS", "OFF");
    config.define("BUILD_TESTING", "OFF");
    config.define("BUILD_CCT", "OFF");
    config.define("BUILD_CS2CS", "OFF");
    config.define("BUILD_GEOD", "OFF");
    config.define("BUILD_GIE", "OFF");
    config.define("BUILD_PROJ", "OFF");
    config.define("BUILD_PROJINFO", "OFF");
    config.define("BUILD_PROJSYNC", "OFF");
    config.define("ENABLE_CURL", "OFF");
    if let Ok(sqlite_include) = std::env::var("DEP_SQLITE3_INCLUDE") {
        config.define("SQLITE3_INCLUDE_DIR", sqlite_include);
    }
    if let Ok(sqlite_lib_dir) = std::env::var("DEP_SQLITE3_LIB_DIR") {
        config.define("SQLITE3_LIBRARY", format!("{sqlite_lib_dir}/libsqlite3.a",));
    }

    if cfg!(feature = "tiff") {
        eprintln!("enabling tiff support");
        config.define("ENABLE_TIFF", "ON");
    } else {
        eprintln!("disabling tiff support");
        config.define("ENABLE_TIFF", "OFF");
    }

    let proj = config.build();
    // Tell cargo to tell rustc to link libproj, and where to find it
    // libproj will be built in $OUT_DIR/lib

    //proj likes to create proj_d when configured as debug and on MSVC, so link to that one if it exists
    if proj.join("lib").join("proj_d.lib").exists() {
        println!("cargo:rustc-link-lib=static=proj_d");
    } else {
        println!("cargo:rustc-link-lib=static=proj");
    }
    println!(
        "cargo:rustc-link-search=native={}",
        proj.join("lib").display()
    );

    // This is producing a warning - this directory doesn't exist (on aarch64 anyway)
    println!(
        "cargo:rustc-link-search={}",
        &out_path.join("lib64").display()
    );
    println!(
        "cargo:rustc-link-search={}",
        &out_path.join("build/lib").display()
    );

    if cfg!(feature = "tiff") {
        // On platforms like apples aarch64, users are likely to have installed libtiff with homebrew,
        // which isn't in the default search path, so try to determine path from pkg-config
        match pkg_config::Config::new()
            .atleast_version("4.0")
            .probe("libtiff-4")
        {
            Ok(pk) => {
                eprintln!(
                    "found acceptable libtiff installed at: {:?}",
                    pk.link_paths[0]
                );
                println!("cargo:rustc-link-search=native={:?}", pk.link_paths[0]);
            }
            Err(err) => {
                // pkg-config might not even be installed. Let's try to stumble forward
                // to see if the build succeeds regardless, e.g. if libtiff is installed
                // in some default search path.
                eprintln!("Failed to find libtiff with pkg-config: {err}");
            }
        }
        println!("cargo:rustc-link-lib=dylib=tiff");
    }

    Ok(proj.join("include"))
}<|MERGE_RESOLUTION|>--- conflicted
+++ resolved
@@ -81,12 +81,7 @@
         }
     }
 
-<<<<<<< HEAD
-    let path = "PROJSRC/proj-9.3.1.tar.gz";
-=======
-    // NOTE: The PROJ build expects Sqlite3 to be present on the system.
     let path = "PROJSRC/proj-9.4.0.tar.gz";
->>>>>>> e676828a
     let out_path = PathBuf::from(env::var("OUT_DIR").unwrap());
     let tar_gz = File::open(path)?;
     let tar = GzDecoder::new(tar_gz);
