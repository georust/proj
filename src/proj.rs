--- conflicted
+++ resolved
@@ -850,45 +850,6 @@
         assert_almost_eq(t.x(), 1450880.29);
         assert_almost_eq(t.y(), 1141263.01);
     }
-<<<<<<< HEAD
-    // This test is disabled by default as it requires network access
-    #[test]
-    fn test_network() {
-        let from = "EPSG:4326";
-        let to = "EPSG:4326+3855";
-        let proj = Proj::new_known_crs(&from, &to, None).unwrap();
-        assert_eq!(proj.network_enabled(), false);
-        // Network download is off by default
-        // switch on cache and enable network
-        proj.grid_cache_enable(true);
-        proj.enable_network(true).unwrap();
-        assert_eq!(proj.network_enabled(), true);
-
-        let t = proj.convert(Point::new(40.0, -80.0)).unwrap();
-        assert_almost_eq(t.x(), 39.99999839);
-        assert_almost_eq(t.y(), -79.99999807);
-    }
-    // #[test]
-    // fn flibble() {
-    //     let mut tf = TransformBuilder::new();
-    //     // off by default
-    //     assert_eq!(tf.network_enabled(), false);
-    //     tf.grid_cache_enable(true);
-    //     tf.enable_network(true).unwrap();
-    //     assert_eq!(tf.network_enabled(), true);
-    //     let from = "EPSG:4326";
-    //     let to = "EPSG:4326+3855";
-    //     // This should trigger a download???
-    //     let proj = tf.transform_known_crs(&from, &to, None).unwrap();
-    //     println!("{:?}", "yo");
-    //     // Download begins here???
-    //     let t = proj.convert(Point::new(40.0, -80.0)).unwrap();
-    //     println!("{:?}", "done");
-    //     assert_almost_eq(t.x(), 39.99999839);
-    //     assert_almost_eq(t.y(), -79.99999807);
-    // }
-=======
->>>>>>> 1bfa9426
     #[test]
     // Carry out a projection from geodetic coordinates
     fn test_projection() {
